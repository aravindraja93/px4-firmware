--- conflicted
+++ resolved
@@ -261,11 +261,7 @@
 # U[S]ART Configuration
 #
 # Hot fix for lost data
-<<<<<<< HEAD
-CONFIG_STM32_RXDMA_BUFFER_SIZE_OVERRIDE=256
-=======
 CONFIG_STM32_RXDMA_BUFFER_SIZE_OVERRIDE=64
->>>>>>> fc4754f8
 # CONFIG_USART1_RS485 is not set
 # CONFIG_USART1_RXDMA is not set
 # CONFIG_USART2_RS485 is not set
