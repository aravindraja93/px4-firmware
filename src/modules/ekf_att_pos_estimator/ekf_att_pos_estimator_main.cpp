--- conflicted
+++ resolved
@@ -157,10 +157,7 @@
 	_last_accel(0),
 	_last_mag(0),
 	_prediction_steps(0),
-<<<<<<< HEAD
-=======
 	_prediction_last(0),
->>>>>>> fc62461e
 
 	_sensor_combined{},
 
@@ -1006,19 +1003,12 @@
 	_covariancePredictionDt += _ekf->dtIMU;
 
 	// only fuse every few steps
-<<<<<<< HEAD
-	if (_prediction_steps < MAX_PREDICITION_STEPS) {
-=======
 	if (_prediction_steps < MAX_PREDICITION_STEPS && ((hrt_absolute_time() - _prediction_last) < 20 * 1000)) {
->>>>>>> fc62461e
 		_prediction_steps++;
 		return;
 	} else {
 		_prediction_steps = 0;
-<<<<<<< HEAD
-=======
 		_prediction_last = hrt_absolute_time();
->>>>>>> fc62461e
 	}
 
 	// perform a covariance prediction if the total delta angle has exceeded the limit
@@ -1137,11 +1127,7 @@
 	_estimator_task = px4_task_spawn_cmd("ekf_att_pos_estimator",
 					 SCHED_DEFAULT,
 					 SCHED_PRIORITY_MAX - 20,
-<<<<<<< HEAD
-					 4200,
-=======
 					 4600,
->>>>>>> fc62461e
 					 (px4_main_t)&AttitudePositionEstimatorEKF::task_main_trampoline,
 					 nullptr);
 
