/****************************************************************************
 *
 *   Copyright (c) 2013 PX4 Development Team. All rights reserved.
 *   Author: 	Lorenz Meier
 *
 * Redistribution and use in source and binary forms, with or without
 * modification, are permitted provided that the following conditions
 * are met:
 *
 * 1. Redistributions of source code must retain the above copyright
 *    notice, this list of conditions and the following disclaimer.
 * 2. Redistributions in binary form must reproduce the above copyright
 *    notice, this list of conditions and the following disclaimer in
 *    the documentation and/or other materials provided with the
 *    distribution.
 * 3. Neither the name PX4 nor the names of its contributors may be
 *    used to endorse or promote products derived from this software
 *    without specific prior written permission.
 *
 * THIS SOFTWARE IS PROVIDED BY THE COPYRIGHT HOLDERS AND CONTRIBUTORS
 * "AS IS" AND ANY EXPRESS OR IMPLIED WARRANTIES, INCLUDING, BUT NOT
 * LIMITED TO, THE IMPLIED WARRANTIES OF MERCHANTABILITY AND FITNESS
 * FOR A PARTICULAR PURPOSE ARE DISCLAIMED. IN NO EVENT SHALL THE
 * COPYRIGHT OWNER OR CONTRIBUTORS BE LIABLE FOR ANY DIRECT, INDIRECT,
 * INCIDENTAL, SPECIAL, EXEMPLARY, OR CONSEQUENTIAL DAMAGES (INCLUDING,
 * BUT NOT LIMITED TO, PROCUREMENT OF SUBSTITUTE GOODS OR SERVICES; LOSS
 * OF USE, DATA, OR PROFITS; OR BUSINESS INTERRUPTION) HOWEVER CAUSED
 * AND ON ANY THEORY OF LIABILITY, WHETHER IN CONTRACT, STRICT
 * LIABILITY, OR TORT (INCLUDING NEGLIGENCE OR OTHERWISE) ARISING IN
 * ANY WAY OUT OF THE USE OF THIS SOFTWARE, EVEN IF ADVISED OF THE
 * POSSIBILITY OF SUCH DAMAGE.
 *
 ****************************************************************************/


/**
 * @file fw_pos_control_l1_main.c
 * Implementation of a generic position controller based on the L1 norm. Outputs a bank / roll
 * angle, equivalent to a lateral motion (for copters and rovers).
 *
 * Original publication for horizontal control class:
 *    S. Park, J. Deyst, and J. P. How, "A New Nonlinear Guidance Logic for Trajectory Tracking,"
 *    Proceedings of the AIAA Guidance, Navigation and Control
 *    Conference, Aug 2004. AIAA-2004-4900.
 *
 * Original implementation for total energy control class:
 *    Paul Riseborough and Andrew Tridgell, 2013 (code in lib/external_lgpl)
 *
 * More details and acknowledgements in the referenced library headers.
 *
 * @author Lorenz Meier <lm@inf.ethz.ch>
 */

#include <nuttx/config.h>
#include <stdio.h>
#include <stdlib.h>
#include <string.h>
#include <unistd.h>
#include <fcntl.h>
#include <errno.h>
#include <math.h>
#include <poll.h>
#include <time.h>
#include <drivers/drv_hrt.h>
#include <drivers/drv_accel.h>
#include <arch/board/board.h>
#include <uORB/uORB.h>
#include <uORB/topics/airspeed.h>
#include <uORB/topics/vehicle_global_position.h>
#include <uORB/topics/vehicle_global_position_set_triplet.h>
#include <uORB/topics/vehicle_attitude_setpoint.h>
#include <uORB/topics/manual_control_setpoint.h>
#include <uORB/topics/actuator_controls.h>
#include <uORB/topics/vehicle_rates_setpoint.h>
#include <uORB/topics/vehicle_attitude.h>
#include <uORB/topics/vehicle_control_mode.h>
#include <uORB/topics/navigation_capabilities.h>
#include <uORB/topics/parameter_update.h>
#include <systemlib/param/param.h>
#include <systemlib/err.h>
#include <systemlib/pid/pid.h>
#include <geo/geo.h>
#include <systemlib/perf_counter.h>
#include <systemlib/systemlib.h>
#include <mathlib/mathlib.h>

#include <ecl/l1/ecl_l1_pos_controller.h>
#include <external_lgpl/tecs/tecs.h>

/**
 * L1 control app start / stop handling function
 *
 * @ingroup apps
 */
extern "C" __EXPORT int fw_pos_control_l1_main(int argc, char *argv[]);

class FixedwingPositionControl
{
public:
	/**
	 * Constructor
	 */
	FixedwingPositionControl();

	/**
	 * Destructor, also kills the sensors task.
	 */
	~FixedwingPositionControl();

	/**
	 * Start the sensors task.
	 *
	 * @return		OK on success.
	 */
	int		start();

private:

	bool		_task_should_exit;		/**< if true, sensor task should exit */
	int		_control_task;			/**< task handle for sensor task */

	int		_global_pos_sub;
	int		_global_set_triplet_sub;
	int		_att_sub;			/**< vehicle attitude subscription */
	int		_attitude_sub;			/**< raw rc channels data subscription */
	int		_airspeed_sub;			/**< airspeed subscription */
	int		_control_mode_sub;			/**< vehicle status subscription */
	int 		_params_sub;			/**< notification of parameter updates */
	int 		_manual_control_sub;		/**< notification of manual control updates */
	int		_accel_sub;			/**< body frame accelerations */

	orb_advert_t	_attitude_sp_pub;		/**< attitude setpoint */
	orb_advert_t	_nav_capabilities_pub;		/**< navigation capabilities publication */

	struct vehicle_attitude_s			_att;			/**< vehicle attitude */
	struct vehicle_attitude_setpoint_s		_att_sp;		/**< vehicle attitude setpoint */
	struct navigation_capabilities_s		_nav_capabilities;	/**< navigation capabilities */
	struct manual_control_setpoint_s		_manual;		/**< r/c channel data */
	struct airspeed_s				_airspeed;		/**< airspeed */
	struct vehicle_control_mode_s				_control_mode;		/**< vehicle status */
	struct vehicle_global_position_s		_global_pos;		/**< global vehicle position */
	struct vehicle_global_position_set_triplet_s	_global_triplet;	/**< triplet of global setpoints */
	struct accel_report				_accel;			/**< body frame accelerations */

	perf_counter_t	_loop_perf;			/**< loop performance counter */

	bool		_setpoint_valid;		/**< flag if the position control setpoint is valid */

	/** manual control states */
	float		_seatbelt_hold_heading;		/**< heading the system should hold in seatbelt mode */
	float		_loiter_hold_lat;
	float		_loiter_hold_lon;
	float		_loiter_hold_alt;
	bool		_loiter_hold;

	float		_launch_lat;
	float		_launch_lon;
	float		_launch_alt;
	bool		_launch_valid;

	/* land states */
	/* not in non-abort mode for landing yet */
	bool land_noreturn;
	/* heading hold */
	float target_bearing;

	/* throttle and airspeed states */
	float _airspeed_error;				///< airspeed error to setpoint in m/s
	bool _airspeed_valid;				///< flag if a valid airspeed estimate exists
	uint64_t _airspeed_last_valid;			///< last time airspeed was valid. Used to detect sensor failures
	float _groundspeed_undershoot;			///< ground speed error to min. speed in m/s
	bool _global_pos_valid;				///< global position is valid
	math::Dcm _R_nb;				///< current attitude

	ECL_L1_Pos_Controller				_l1_control;
	TECS						_tecs;

	struct {
		float l1_period;
		float l1_damping;

		float time_const;
		float min_sink_rate;
		float max_sink_rate;
		float max_climb_rate;
		float throttle_damp;
		float integrator_gain;
		float vertical_accel_limit;
		float height_comp_filter_omega;
		float speed_comp_filter_omega;
		float roll_throttle_compensation;
		float speed_weight;
		float pitch_damping;

		float airspeed_min;
		float airspeed_trim;
		float airspeed_max;

		float pitch_limit_min;
		float pitch_limit_max;
		float roll_limit;
		float throttle_min;
		float throttle_max;
		float throttle_cruise;

		float throttle_land_max;

		float loiter_hold_radius;

<<<<<<< HEAD
		float heightrate_p;
=======
		float land_slope_angle;
		float land_slope_length;
>>>>>>> e539a89e
	}		_parameters;			/**< local copies of interesting parameters */

	struct {

		param_t l1_period;
		param_t l1_damping;

		param_t time_const;
		param_t min_sink_rate;
		param_t max_sink_rate;
		param_t max_climb_rate;
		param_t throttle_damp;
		param_t integrator_gain;
		param_t vertical_accel_limit;
		param_t height_comp_filter_omega;
		param_t speed_comp_filter_omega;
		param_t roll_throttle_compensation;
		param_t speed_weight;
		param_t pitch_damping;

		param_t airspeed_min;
		param_t airspeed_trim;
		param_t airspeed_max;

		param_t pitch_limit_min;
		param_t pitch_limit_max;
		param_t roll_limit;
		param_t throttle_min;
		param_t throttle_max;
		param_t throttle_cruise;

		param_t throttle_land_max;

		param_t loiter_hold_radius;

<<<<<<< HEAD
		param_t heightrate_p;
=======
		param_t land_slope_angle;
		param_t land_slope_length;
>>>>>>> e539a89e
	}		_parameter_handles;		/**< handles for interesting parameters */


	/**
	 * Update our local parameter cache.
	 */
	int		parameters_update();

	/**
	 * Update control outputs
	 *
	 */
	void		control_update();

	/**
	 * Check for changes in vehicle status.
	 */
	void		vehicle_control_mode_poll();

	/**
	 * Check for airspeed updates.
	 */
	bool		vehicle_airspeed_poll();

	/**
	 * Check for position updates.
	 */
	void		vehicle_attitude_poll();

	/**
	 * Check for accel updates.
	 */
	void		vehicle_accel_poll();

	/**
	 * Check for set triplet updates.
	 */
	void		vehicle_setpoint_poll();

	/**
	 * Get Altitude on the landing glide slope
	 */
	float getLandingSlopeAbsoluteAltitude(float wp_distance, float wp_altitude, float landing_slope_angle_rad);

	/**
	 * Control position.
	 */
	bool		control_position(const math::Vector2f &global_pos, const math::Vector2f &ground_speed,
					 const struct vehicle_global_position_set_triplet_s &global_triplet);

	float calculate_target_airspeed(float airspeed_demand);
	void calculate_gndspeed_undershoot();

	/**
	 * Shim for calling task_main from task_create.
	 */
	static void	task_main_trampoline(int argc, char *argv[]);

	/**
	 * Main sensor collection task.
	 */
	void		task_main() __attribute__((noreturn));
};

namespace l1_control
{

/* oddly, ERROR is not defined for c++ */
#ifdef ERROR
# undef ERROR
#endif
static const int ERROR = -1;

FixedwingPositionControl	*g_control;
}

FixedwingPositionControl::FixedwingPositionControl() :

	_task_should_exit(false),
	_control_task(-1),

/* subscriptions */
	_global_pos_sub(-1),
	_global_set_triplet_sub(-1),
	_att_sub(-1),
	_airspeed_sub(-1),
	_control_mode_sub(-1),
	_params_sub(-1),
	_manual_control_sub(-1),

/* publications */
	_attitude_sp_pub(-1),
	_nav_capabilities_pub(-1),

/* performance counters */
	_loop_perf(perf_alloc(PC_ELAPSED, "fw l1 control")),
/* states */
	_setpoint_valid(false),
	_loiter_hold(false),
	_airspeed_error(0.0f),
	_airspeed_valid(false),
	_groundspeed_undershoot(0.0f),
	_global_pos_valid(false),
	land_noreturn(false)
{
	_nav_capabilities.turn_distance = 0.0f;

	_parameter_handles.l1_period = param_find("FW_L1_PERIOD");
	_parameter_handles.l1_damping = param_find("FW_L1_DAMPING");
	_parameter_handles.loiter_hold_radius = param_find("FW_LOITER_R");

	_parameter_handles.airspeed_min = param_find("FW_AIRSPD_MIN");
	_parameter_handles.airspeed_trim = param_find("FW_AIRSPD_TRIM");
	_parameter_handles.airspeed_max = param_find("FW_AIRSPD_MAX");

	_parameter_handles.pitch_limit_min = param_find("FW_P_LIM_MIN");
	_parameter_handles.pitch_limit_max = param_find("FW_P_LIM_MAX");
	_parameter_handles.roll_limit = param_find("FW_R_LIM");
	_parameter_handles.throttle_min = param_find("FW_THR_MIN");
	_parameter_handles.throttle_max = param_find("FW_THR_MAX");
	_parameter_handles.throttle_cruise = param_find("FW_THR_CRUISE");
	_parameter_handles.throttle_land_max = param_find("FW_THR_LND_MAX");

	_parameter_handles.land_slope_angle = param_find("FW_LND_ANG");
	_parameter_handles.land_slope_length = param_find("FW_LND_SLL");

	_parameter_handles.time_const = 			param_find("FW_T_TIME_CONST");
	_parameter_handles.min_sink_rate = 			param_find("FW_T_SINK_MIN");
	_parameter_handles.max_sink_rate =			param_find("FW_T_SINK_MAX");
	_parameter_handles.max_climb_rate =			param_find("FW_T_CLMB_MAX");
	_parameter_handles.throttle_damp = 			param_find("FW_T_THR_DAMP");
	_parameter_handles.integrator_gain =			param_find("FW_T_INTEG_GAIN");
	_parameter_handles.vertical_accel_limit =		param_find("FW_T_VERT_ACC");
	_parameter_handles.height_comp_filter_omega =		param_find("FW_T_HGT_OMEGA");
	_parameter_handles.speed_comp_filter_omega =		param_find("FW_T_SPD_OMEGA");
	_parameter_handles.roll_throttle_compensation = 	param_find("FW_T_RLL2THR");
	_parameter_handles.speed_weight = 			param_find("FW_T_SPDWEIGHT");
	_parameter_handles.pitch_damping = 			param_find("FW_T_PTCH_DAMP");
	_parameter_handles.heightrate_p =			param_find("FW_T_HRATE_P");

	/* fetch initial parameter values */
	parameters_update();
}

FixedwingPositionControl::~FixedwingPositionControl()
{
	if (_control_task != -1) {

		/* task wakes up every 100ms or so at the longest */
		_task_should_exit = true;

		/* wait for a second for the task to quit at our request */
		unsigned i = 0;

		do {
			/* wait 20ms */
			usleep(20000);

			/* if we have given up, kill it */
			if (++i > 50) {
				task_delete(_control_task);
				break;
			}
		} while (_control_task != -1);
	}

	l1_control::g_control = nullptr;
}

int
FixedwingPositionControl::parameters_update()
{

	/* L1 control parameters */
	param_get(_parameter_handles.l1_damping, &(_parameters.l1_damping));
	param_get(_parameter_handles.l1_period, &(_parameters.l1_period));
	param_get(_parameter_handles.loiter_hold_radius, &(_parameters.loiter_hold_radius));

	param_get(_parameter_handles.airspeed_min, &(_parameters.airspeed_min));
	param_get(_parameter_handles.airspeed_trim, &(_parameters.airspeed_trim));
	param_get(_parameter_handles.airspeed_max, &(_parameters.airspeed_max));

	param_get(_parameter_handles.pitch_limit_min, &(_parameters.pitch_limit_min));
	param_get(_parameter_handles.pitch_limit_max, &(_parameters.pitch_limit_max));
	param_get(_parameter_handles.roll_limit, &(_parameters.roll_limit));
	param_get(_parameter_handles.throttle_min, &(_parameters.throttle_min));
	param_get(_parameter_handles.throttle_max, &(_parameters.throttle_max));
	param_get(_parameter_handles.throttle_cruise, &(_parameters.throttle_cruise));

	param_get(_parameter_handles.throttle_land_max, &(_parameters.throttle_land_max));

	param_get(_parameter_handles.time_const, &(_parameters.time_const));
	param_get(_parameter_handles.min_sink_rate, &(_parameters.min_sink_rate));
	param_get(_parameter_handles.max_sink_rate, &(_parameters.max_sink_rate));
	param_get(_parameter_handles.throttle_damp, &(_parameters.throttle_damp));
	param_get(_parameter_handles.integrator_gain, &(_parameters.integrator_gain));
	param_get(_parameter_handles.vertical_accel_limit, &(_parameters.vertical_accel_limit));
	param_get(_parameter_handles.height_comp_filter_omega, &(_parameters.height_comp_filter_omega));
	param_get(_parameter_handles.speed_comp_filter_omega, &(_parameters.speed_comp_filter_omega));
	param_get(_parameter_handles.roll_throttle_compensation, &(_parameters.roll_throttle_compensation));
	param_get(_parameter_handles.speed_weight, &(_parameters.speed_weight));
	param_get(_parameter_handles.pitch_damping, &(_parameters.pitch_damping));
	param_get(_parameter_handles.max_climb_rate, &(_parameters.max_climb_rate));

<<<<<<< HEAD
	param_get(_parameter_handles.heightrate_p, &(_parameters.heightrate_p));
=======

	param_get(_parameter_handles.land_slope_angle, &(_parameters.land_slope_angle));
	param_get(_parameter_handles.land_slope_length, &(_parameters.land_slope_length));

>>>>>>> e539a89e

	_l1_control.set_l1_damping(_parameters.l1_damping);
	_l1_control.set_l1_period(_parameters.l1_period);
	_l1_control.set_l1_roll_limit(math::radians(_parameters.roll_limit));

	_tecs.set_time_const(_parameters.time_const);
	_tecs.set_min_sink_rate(_parameters.min_sink_rate);
	_tecs.set_max_sink_rate(_parameters.max_sink_rate);
	_tecs.set_throttle_damp(_parameters.throttle_damp);
	_tecs.set_integrator_gain(_parameters.integrator_gain);
	_tecs.set_vertical_accel_limit(_parameters.vertical_accel_limit);
	_tecs.set_height_comp_filter_omega(_parameters.height_comp_filter_omega);
	_tecs.set_speed_comp_filter_omega(_parameters.speed_comp_filter_omega);
	_tecs.set_roll_throttle_compensation(math::radians(_parameters.roll_throttle_compensation));
	_tecs.set_speed_weight(_parameters.speed_weight);
	_tecs.set_pitch_damping(_parameters.pitch_damping);
	_tecs.set_indicated_airspeed_min(_parameters.airspeed_min);
	_tecs.set_indicated_airspeed_max(_parameters.airspeed_min);
	_tecs.set_max_climb_rate(_parameters.max_climb_rate);
	_tecs.set_heightrate_p(_parameters.heightrate_p);

	/* sanity check parameters */
	if (_parameters.airspeed_max < _parameters.airspeed_min ||
	    _parameters.airspeed_max < 5.0f ||
	    _parameters.airspeed_min > 100.0f ||
	    _parameters.airspeed_trim < _parameters.airspeed_min ||
	    _parameters.airspeed_trim > _parameters.airspeed_max) {
		warnx("error: airspeed parameters invalid");
		return 1;
	}

	return OK;
}

void
FixedwingPositionControl::vehicle_control_mode_poll()
{
	bool vstatus_updated;

	/* Check HIL state if vehicle status has changed */
	orb_check(_control_mode_sub, &vstatus_updated);

	if (vstatus_updated) {

		bool was_armed = _control_mode.flag_armed;

		orb_copy(ORB_ID(vehicle_control_mode), _control_mode_sub, &_control_mode);

		if (!was_armed && _control_mode.flag_armed) {
			_launch_lat = _global_pos.lat / 1e7f;
			_launch_lon = _global_pos.lon / 1e7f;
			_launch_alt = _global_pos.alt;
			_launch_valid = true;
		}
	}
}

bool
FixedwingPositionControl::vehicle_airspeed_poll()
{
	/* check if there is an airspeed update or if it timed out */
	bool airspeed_updated;
	orb_check(_airspeed_sub, &airspeed_updated);

	if (airspeed_updated) {
		orb_copy(ORB_ID(airspeed), _airspeed_sub, &_airspeed);
		_airspeed_valid = true;
		_airspeed_last_valid = hrt_absolute_time();
		return true;

	} else {

		/* no airspeed updates for one second */
		if (_airspeed_valid && (hrt_absolute_time() - _airspeed_last_valid) > 1e6) {
			_airspeed_valid = false;
		}
	}

	/* update TECS state */
	_tecs.enable_airspeed(_airspeed_valid);

	return false;
}

void
FixedwingPositionControl::vehicle_attitude_poll()
{
	/* check if there is a new position */
	bool att_updated;
	orb_check(_att_sub, &att_updated);

	if (att_updated) {
		orb_copy(ORB_ID(vehicle_attitude), _att_sub, &_att);

		/* set rotation matrix */
		for (int i = 0; i < 3; i++) for (int j = 0; j < 3; j++)
				_R_nb(i, j) = _att.R[i][j];
	}
}

void
FixedwingPositionControl::vehicle_accel_poll()
{
	/* check if there is a new position */
	bool accel_updated;
	orb_check(_accel_sub, &accel_updated);

	if (accel_updated) {
		orb_copy(ORB_ID(sensor_accel), _accel_sub, &_accel);
	}
}

void
FixedwingPositionControl::vehicle_setpoint_poll()
{
	/* check if there is a new setpoint */
	bool global_sp_updated;
	orb_check(_global_set_triplet_sub, &global_sp_updated);

	if (global_sp_updated) {
		orb_copy(ORB_ID(vehicle_global_position_set_triplet), _global_set_triplet_sub, &_global_triplet);
		_setpoint_valid = true;
	}
}

void
FixedwingPositionControl::task_main_trampoline(int argc, char *argv[])
{
	l1_control::g_control->task_main();
}

float
FixedwingPositionControl::calculate_target_airspeed(float airspeed_demand)
{
	float airspeed;

	if (_airspeed_valid) {
		airspeed = _airspeed.true_airspeed_m_s;

	} else {
		airspeed = _parameters.airspeed_min + (_parameters.airspeed_max - _parameters.airspeed_min) / 2.0f;
	}

	/* cruise airspeed for all modes unless modified below */
	float target_airspeed = airspeed_demand;

	/* add minimum ground speed undershoot (only non-zero in presence of sufficient wind) */
	target_airspeed += _groundspeed_undershoot;

	if (0/* throttle nudging enabled */) {
		//target_airspeed += nudge term.
	}

	/* sanity check: limit to range */
	target_airspeed = math::constrain(target_airspeed, _parameters.airspeed_min, _parameters.airspeed_max);

	/* plain airspeed error */
	_airspeed_error = target_airspeed - airspeed;

	return target_airspeed;
}

void
FixedwingPositionControl::calculate_gndspeed_undershoot()
{

	if (_global_pos_valid) {
		/* get ground speed vector */
		math::Vector2f ground_speed_vector(_global_pos.vx, _global_pos.vy);

		/* rotate with current attitude */
		math::Vector2f yaw_vector(_R_nb(0, 0), _R_nb(1, 0));
		yaw_vector.normalize();
		float ground_speed_body = yaw_vector * ground_speed_vector;

		/*
		 * Ground speed undershoot is the amount of ground velocity not reached
		 * by the plane. Consequently it is zero if airspeed is >= min ground speed
		 * and positive if airspeed < min ground speed.
		 *
		 * This error value ensures that a plane (as long as its throttle capability is
		 * not exceeded) travels towards a waypoint (and is not pushed more and more away
		 * by wind). Not countering this would lead to a fly-away.
		 */
		_groundspeed_undershoot = math::max(_parameters.airspeed_min - ground_speed_body, 0.0f);

	} else {
		_groundspeed_undershoot = 0;
	}
}

float FixedwingPositionControl::getLandingSlopeAbsoluteAltitude(float wp_distance, float wp_altitude, float landing_slope_angle_rad)
{
	return wp_distance * tanf(landing_slope_angle_rad) + wp_altitude;
}

bool
FixedwingPositionControl::control_position(const math::Vector2f &current_position, const math::Vector2f &ground_speed,
		const struct vehicle_global_position_set_triplet_s &global_triplet)
{
	bool setpoint = true;

	calculate_gndspeed_undershoot();

	float eas2tas = 1.0f; // XXX calculate actual number based on current measurements

	// XXX re-visit
	float baro_altitude = _global_pos.alt;

	/* filter speed and altitude for controller */
	math::Vector3 accel_body(_accel.x, _accel.y, _accel.z);
	math::Vector3 accel_earth = _R_nb.transpose() * accel_body;

	_tecs.update_50hz(baro_altitude, _airspeed.indicated_airspeed_m_s, _R_nb, accel_body, accel_earth);
	float altitude_error = _global_triplet.current.altitude - _global_pos.alt;

	/* no throttle limit as default */
	float throttle_max = 1.0f;

	/* AUTONOMOUS FLIGHT */

	// XXX this should only execute if auto AND safety off (actuators active),
	// else integrators should be constantly reset.
	if (_control_mode.flag_control_position_enabled) {

		/* get circle mode */
		bool was_circle_mode = _l1_control.circle_mode();

		/* restore speed weight, in case changed intermittently (e.g. in landing handling) */
		_tecs.set_speed_weight(_parameters.speed_weight);

		/* execute navigation once we have a setpoint */
		if (_setpoint_valid) {

			/* current waypoint (the one currently heading for) */
			math::Vector2f curr_wp(global_triplet.current.lat / 1e7f, global_triplet.current.lon / 1e7f);

			/* previous waypoint */
			math::Vector2f prev_wp;

			if (global_triplet.previous_valid) {
				prev_wp.setX(global_triplet.previous.lat / 1e7f);
				prev_wp.setY(global_triplet.previous.lon / 1e7f);

			} else {
				/*
				 * No valid previous waypoint, go for the current wp.
				 * This is automatically handled by the L1 library.
				 */
				prev_wp.setX(global_triplet.current.lat / 1e7f);
				prev_wp.setY(global_triplet.current.lon / 1e7f);

			}

			// XXX add RTL switch
			if (global_triplet.current.nav_cmd == NAV_CMD_RETURN_TO_LAUNCH && _launch_valid) {

				math::Vector2f rtl_pos(_launch_lat, _launch_lon);

				_l1_control.navigate_waypoints(rtl_pos, rtl_pos, current_position, ground_speed);
				_att_sp.roll_body = _l1_control.nav_roll();
				_att_sp.yaw_body = _l1_control.nav_bearing();

				_tecs.update_pitch_throttle(_R_nb, _att.pitch, _global_pos.alt, _launch_alt, calculate_target_airspeed(_parameters.airspeed_trim),
							    _airspeed.indicated_airspeed_m_s, eas2tas,
							    false, math::radians(_parameters.pitch_limit_min),
							    _parameters.throttle_min, _parameters.throttle_max, _parameters.throttle_cruise,
							    math::radians(_parameters.pitch_limit_min), math::radians(_parameters.pitch_limit_max));

				// XXX handle case when having arrived at home (loiter)

			} else if (global_triplet.current.nav_cmd == NAV_CMD_WAYPOINT) {
				/* waypoint is a plain navigation waypoint */
				_l1_control.navigate_waypoints(prev_wp, curr_wp, current_position, ground_speed);
				_att_sp.roll_body = _l1_control.nav_roll();
				_att_sp.yaw_body = _l1_control.nav_bearing();

				_tecs.update_pitch_throttle(_R_nb, _att.pitch, _global_pos.alt, _global_triplet.current.altitude, calculate_target_airspeed(_parameters.airspeed_trim),
							    _airspeed.indicated_airspeed_m_s, eas2tas,
							    false, math::radians(_parameters.pitch_limit_min),
							    _parameters.throttle_min, _parameters.throttle_max, _parameters.throttle_cruise,
							    math::radians(_parameters.pitch_limit_min), math::radians(_parameters.pitch_limit_max));

			} else if (global_triplet.current.nav_cmd == NAV_CMD_LOITER_TURN_COUNT ||
				   global_triplet.current.nav_cmd == NAV_CMD_LOITER_TIME_LIMIT ||
				   global_triplet.current.nav_cmd == NAV_CMD_LOITER_UNLIMITED) {

				/* waypoint is a loiter waypoint */
				_l1_control.navigate_loiter(curr_wp, current_position, global_triplet.current.loiter_radius,
							  global_triplet.current.loiter_direction, ground_speed);
				_att_sp.roll_body = _l1_control.nav_roll();
				_att_sp.yaw_body = _l1_control.nav_bearing();

				_tecs.update_pitch_throttle(_R_nb, _att.pitch, _global_pos.alt, _global_triplet.current.altitude, calculate_target_airspeed(_parameters.airspeed_trim),
							    _airspeed.indicated_airspeed_m_s, eas2tas,
							    false, math::radians(_parameters.pitch_limit_min),
							    _parameters.throttle_min, _parameters.throttle_max, _parameters.throttle_cruise,
							    math::radians(_parameters.pitch_limit_min), math::radians(_parameters.pitch_limit_max));

			} else if (global_triplet.current.nav_cmd == NAV_CMD_LAND) {

				/* Horizontal landing control */
				/* switch to heading hold for the last meters, continue heading hold after */
				float wp_distance = get_distance_to_next_waypoint(current_position.getX(), current_position.getY(), curr_wp.getX(), curr_wp.getY());
				//warnx("wp dist: %d, alt err: %d, noret: %s", (int)wp_distance, (int)altitude_error, (land_noreturn) ? "YES" : "NO");
				if (wp_distance < 15.0f || land_noreturn) {

					/* heading hold, along the line connecting this and the last waypoint */
					

					// if (global_triplet.previous_valid) {
					// 	target_bearing = get_bearing_to_next_waypoint(prev_wp.getX(), prev_wp.getY(), next_wp.getX(), next_wp.getY());
					// } else {

					if (!land_noreturn)
						target_bearing = _att.yaw;
					//}

					warnx("NORET: %d, target_bearing: %d, yaw: %d", (int)land_noreturn, (int)math::degrees(target_bearing), (int)math::degrees(_att.yaw));

					_l1_control.navigate_heading(target_bearing, _att.yaw, ground_speed);

					if (altitude_error > -5.0f)
						land_noreturn = true;

				} else {

					/* normal navigation */
					_l1_control.navigate_waypoints(prev_wp, curr_wp, current_position, ground_speed);
				}
				_att_sp.roll_body = _l1_control.nav_roll();
				_att_sp.yaw_body = _l1_control.nav_bearing();


				/* Vertical landing control */

//				/* do not go down too early */
//				if (wp_distance > 50.0f) {
//					altitude_error = (_global_triplet.current.altitude + 25.0f) - _global_pos.alt;
//				}
				/* apply minimum pitch (flare) and limit roll if close to touch down, altitude error is negative (going down) */
				// XXX this could make a great param

				float flare_angle_rad = math::radians(10.0f);//math::radians(global_triplet.current.param1)
				float land_pitch_min = math::radians(5.0f);
				float throttle_land = _parameters.throttle_min + (_parameters.throttle_max - _parameters.throttle_min) * 0.1f;
				float airspeed_land = _parameters.airspeed_min;
				float airspeed_approach = (_parameters.airspeed_min + _parameters.airspeed_trim) / 2.0f;

				float landing_slope_angle_rad = math::radians(_parameters.land_slope_angle);
				float landingslope_length = _parameters.land_slope_length;
				float L_wp_distance = cosf(landing_slope_angle_rad) * landingslope_length;
				float L_altitude = getLandingSlopeAbsoluteAltitude(L_wp_distance, _global_triplet.current.altitude, landing_slope_angle_rad);
				float landing_slope_alt_desired = getLandingSlopeAbsoluteAltitude(wp_distance, _global_triplet.current.altitude, landing_slope_angle_rad);

				if (altitude_error > -4.0f) {

					/* land with minimal speed */

					/* force TECS to only control speed with pitch, altitude is only implicitely controlled now */
					_tecs.set_speed_weight(2.0f);

					_tecs.update_pitch_throttle(_R_nb, _att.pitch, _global_pos.alt, _global_triplet.current.altitude, calculate_target_airspeed(airspeed_land),
								    _airspeed.indicated_airspeed_m_s, eas2tas,
								    false, flare_angle_rad,
								    0.0f, _parameters.throttle_max, throttle_land,
								    math::radians(-10.0f), math::radians(15.0f));

					/* kill the throttle if param requests it */
					throttle_max = math::min(throttle_max, _parameters.throttle_land_max);

					/* limit roll motion to prevent wings from touching the ground first */
					_att_sp.roll_body = math::constrain(_att_sp.roll_body, math::radians(-10.0f), math::radians(10.0f));

					warnx("Landing:  land with minimal speed");

				} else if (wp_distance < L_wp_distance) {

					/* minimize speed to approach speed, stay on landing slope */
					_tecs.update_pitch_throttle(_R_nb, _att.pitch, _global_pos.alt, landing_slope_alt_desired, calculate_target_airspeed(airspeed_approach),
								    _airspeed.indicated_airspeed_m_s, eas2tas,
								    false, flare_angle_rad,
								    _parameters.throttle_min, _parameters.throttle_max, _parameters.throttle_cruise,
								    math::radians(_parameters.pitch_limit_min), math::radians(_parameters.pitch_limit_max));
					warnx("Landing: after L, stay on landing slope, alt_desired: %.4f (wp_distance: %.4f)", landing_slope_alt_desired, wp_distance);
				} else {

					/* normal cruise speed
					 * intersect glide slope:
					 * if current position is higher or within 10m of slope follow the glide slope
					 * if current position is below slope -10m and above altitude at L (see documentation) continue horizontally
					 * if current position is below altitude at L, climb to altitude of L */
					float altitude_desired = _global_pos.alt;
					if (_global_pos.alt > landing_slope_alt_desired - 10.0f) {
						/* stay on slope */
						altitude_desired = landing_slope_alt_desired;
						warnx("Landing: before L, stay on landing slope, alt_desired: %.4f (wp_distance: %.4f)", altitude_desired, wp_distance);
					} else if (_global_pos.alt < landing_slope_alt_desired - 10.0f && _global_pos.alt > L_altitude) {
						/* continue horizontally */
						altitude_desired = _global_pos.alt; //xxx: dangerous, but we have the altitude < L_altitude protection
						warnx("Landing: before L,continue horizontal at: %.4f, (landing_slope_alt_desired %.4f, wp_distance: %.4f, L_altitude: %.4f)", altitude_desired, landing_slope_alt_desired, wp_distance, L_altitude);
					} else {
						/* climb to L_altitude */
						altitude_desired = L_altitude;
						warnx("Landing: before L, below L, climb: %.4f (wp_distance: %.4f)", altitude_desired, wp_distance);
					}

					_tecs.update_pitch_throttle(_R_nb, _att.pitch, _global_pos.alt, altitude_desired, calculate_target_airspeed(_parameters.airspeed_trim),
								    _airspeed.indicated_airspeed_m_s, eas2tas,
								    false, math::radians(_parameters.pitch_limit_min),
								    _parameters.throttle_min, _parameters.throttle_max, _parameters.throttle_cruise,
								    math::radians(_parameters.pitch_limit_min), math::radians(_parameters.pitch_limit_max));
				}

			} else if (global_triplet.current.nav_cmd == NAV_CMD_TAKEOFF) {

				_l1_control.navigate_waypoints(prev_wp, curr_wp, current_position, ground_speed);
				_att_sp.roll_body = _l1_control.nav_roll();
				_att_sp.yaw_body = _l1_control.nav_bearing();

				/* apply minimum pitch and limit roll if target altitude is not within 10 meters */
				if (altitude_error > 10.0f) {

					/* enforce a minimum of 10 degrees pitch up on takeoff, or take parameter */
					_tecs.update_pitch_throttle(_R_nb, _att.pitch, _global_pos.alt, _global_triplet.current.altitude, calculate_target_airspeed(_parameters.airspeed_min),
								    _airspeed.indicated_airspeed_m_s, eas2tas,
								    true, math::max(math::radians(global_triplet.current.param1), math::radians(10.0f)),
								    _parameters.throttle_min, _parameters.throttle_max, _parameters.throttle_cruise,
								    math::radians(_parameters.pitch_limit_min), math::radians(_parameters.pitch_limit_max));

					/* limit roll motion to ensure enough lift */
					_att_sp.roll_body = math::constrain(_att_sp.roll_body, math::radians(-15.0f), math::radians(15.0f));

				} else {

					_tecs.update_pitch_throttle(_R_nb, _att.pitch, _global_pos.alt, _global_triplet.current.altitude, calculate_target_airspeed(_parameters.airspeed_trim),
								    _airspeed.indicated_airspeed_m_s, eas2tas,
								    false, math::radians(_parameters.pitch_limit_min),
								    _parameters.throttle_min, _parameters.throttle_max, _parameters.throttle_cruise,
								    math::radians(_parameters.pitch_limit_min), math::radians(_parameters.pitch_limit_max));
				}
			}

			// warnx("nav bearing: %8.4f bearing err: %8.4f target bearing: %8.4f", (double)_l1_control.nav_bearing(),
			//       (double)_l1_control.bearing_error(), (double)_l1_control.target_bearing());
			// warnx("prev wp: %8.4f/%8.4f, next wp: %8.4f/%8.4f prev:%s", (double)prev_wp.getX(), (double)prev_wp.getY(),
			//       (double)next_wp.getX(), (double)next_wp.getY(), (global_triplet.previous_valid) ? "valid" : "invalid");

			// XXX at this point we always want no loiter hold if a
			// mission is active
			_loiter_hold = false;

		} else if (_control_mode.flag_armed) {

			/* hold position, but only if armed, climb 20m in case this is engaged on ground level */

			// XXX rework with smarter state machine

			if (!_loiter_hold) {
				_loiter_hold_lat = _global_pos.lat / 1e7f;
				_loiter_hold_lon = _global_pos.lon / 1e7f;
				_loiter_hold_alt = _global_pos.alt + 25.0f;
				_loiter_hold = true;
			}

			altitude_error = _loiter_hold_alt - _global_pos.alt;

			math::Vector2f loiter_hold_pos(_loiter_hold_lat, _loiter_hold_lon);

			/* loiter around current position */
			_l1_control.navigate_loiter(loiter_hold_pos, current_position, _parameters.loiter_hold_radius,
						  1, ground_speed);
			_att_sp.roll_body = _l1_control.nav_roll();
			_att_sp.yaw_body = _l1_control.nav_bearing();

			/* climb with full throttle if the altitude error is bigger than 5 meters */
			bool climb_out = (altitude_error > 3);

			float min_pitch;

			if (climb_out) {
				min_pitch = math::radians(20.0f);

			} else {
				min_pitch = math::radians(_parameters.pitch_limit_min);
			}

			_tecs.update_pitch_throttle(_R_nb, _att.pitch, _global_pos.alt, _loiter_hold_alt, calculate_target_airspeed(_parameters.airspeed_trim),
						    _airspeed.indicated_airspeed_m_s, eas2tas,
						    climb_out, min_pitch,
						    _parameters.throttle_min, _parameters.throttle_max, _parameters.throttle_cruise,
						    math::radians(_parameters.pitch_limit_min), math::radians(_parameters.pitch_limit_max));

			if (climb_out) {
				/* limit roll motion to ensure enough lift */
				_att_sp.roll_body = math::constrain(_att_sp.roll_body, math::radians(-15.0f), math::radians(15.0f));
			}
		}

		/* reset land state */
		if (global_triplet.current.nav_cmd != NAV_CMD_LAND) {
			land_noreturn = false;
		}

		if (was_circle_mode && !_l1_control.circle_mode()) {
			/* just kicked out of loiter, reset roll integrals */
			_att_sp.roll_reset_integral = true;
		}

	} else if (0/* easy mode enabled */) {

		/** EASY FLIGHT **/

		if (0/* switched from another mode to easy */) {
			_seatbelt_hold_heading = _att.yaw;
		}

		if (0/* easy on and manual control yaw non-zero */) {
			_seatbelt_hold_heading = _att.yaw + _manual.yaw;
		}

		/* climb out control */
		bool climb_out = false;

		/* user wants to climb out */
		if (_manual.pitch > 0.3f && _manual.throttle > 0.8f) {
			climb_out = true;
		}

		/* if in seatbelt mode, set airspeed based on manual control */

		// XXX check if ground speed undershoot should be applied here
		float seatbelt_airspeed = _parameters.airspeed_min +
					  (_parameters.airspeed_max - _parameters.airspeed_min) *
					  _manual.throttle;

		_l1_control.navigate_heading(_seatbelt_hold_heading, _att.yaw, ground_speed);
		_att_sp.roll_body = _l1_control.nav_roll();
		_att_sp.yaw_body = _l1_control.nav_bearing();
		_tecs.update_pitch_throttle(_R_nb, _att.pitch, _global_pos.alt, _global_pos.alt + _manual.pitch * 2.0f,
					    seatbelt_airspeed,
					    _airspeed.indicated_airspeed_m_s, eas2tas,
					    false, _parameters.pitch_limit_min,
					    _parameters.throttle_min, _parameters.throttle_max, _parameters.throttle_cruise,
					    _parameters.pitch_limit_min, _parameters.pitch_limit_max);

	} else if (0/* seatbelt mode enabled */) {

		/** SEATBELT FLIGHT **/

		if (0/* switched from another mode to seatbelt */) {
			_seatbelt_hold_heading = _att.yaw;
		}

		if (0/* seatbelt on and manual control yaw non-zero */) {
			_seatbelt_hold_heading = _att.yaw + _manual.yaw;
		}

		/* if in seatbelt mode, set airspeed based on manual control */

		// XXX check if ground speed undershoot should be applied here
		float seatbelt_airspeed = _parameters.airspeed_min +
					  (_parameters.airspeed_max - _parameters.airspeed_min) *
					  _manual.throttle;

		/* user switched off throttle */
		if (_manual.throttle < 0.1f) {
			throttle_max = 0.0f;
			/* switch to pure pitch based altitude control, give up speed */
			_tecs.set_speed_weight(0.0f);
		}

		/* climb out control */
		bool climb_out = false;

		/* user wants to climb out */
		if (_manual.pitch > 0.3f && _manual.throttle > 0.8f) {
			climb_out = true;
		}

		_l1_control.navigate_heading(_seatbelt_hold_heading, _att.yaw, ground_speed);
		_att_sp.roll_body =	_manual.roll;
		_att_sp.yaw_body =	_manual.yaw;
		_tecs.update_pitch_throttle(_R_nb, _att.pitch, _global_pos.alt, _global_pos.alt + _manual.pitch * 2.0f,
					    seatbelt_airspeed,
					    _airspeed.indicated_airspeed_m_s, eas2tas,
					    climb_out, _parameters.pitch_limit_min,
					    _parameters.throttle_min, _parameters.throttle_max, _parameters.throttle_cruise,
					    _parameters.pitch_limit_min, _parameters.pitch_limit_max);

	} else {

		/** MANUAL FLIGHT **/

		/* no flight mode applies, do not publish an attitude setpoint */
		setpoint = false;
	}

	_att_sp.pitch_body = _tecs.get_pitch_demand();
	_att_sp.thrust = math::min(_tecs.get_throttle_demand(), throttle_max);

	return setpoint;
}

void
FixedwingPositionControl::task_main()
{

	/* inform about start */
	warnx("Initializing..");
	fflush(stdout);

	/*
	 * do subscriptions
	 */
	_global_pos_sub = orb_subscribe(ORB_ID(vehicle_global_position));
	_global_set_triplet_sub = orb_subscribe(ORB_ID(vehicle_global_position_set_triplet));
	_att_sub = orb_subscribe(ORB_ID(vehicle_attitude));
	_accel_sub = orb_subscribe(ORB_ID(sensor_accel));
	_control_mode_sub = orb_subscribe(ORB_ID(vehicle_control_mode));
	_airspeed_sub = orb_subscribe(ORB_ID(airspeed));
	_params_sub = orb_subscribe(ORB_ID(parameter_update));
	_manual_control_sub = orb_subscribe(ORB_ID(manual_control_setpoint));

	/* rate limit vehicle status updates to 5Hz */
	orb_set_interval(_control_mode_sub, 200);
	/* rate limit position updates to 50 Hz */
	orb_set_interval(_global_pos_sub, 20);

	/* abort on a nonzero return value from the parameter init */
	if (parameters_update()) {
		/* parameter setup went wrong, abort */
		warnx("aborting startup due to errors.");
		_task_should_exit = true;
	}

	/* wakeup source(s) */
	struct pollfd fds[2];

	/* Setup of loop */
	fds[0].fd = _params_sub;
	fds[0].events = POLLIN;
	fds[1].fd = _global_pos_sub;
	fds[1].events = POLLIN;

	while (!_task_should_exit) {

		/* wait for up to 500ms for data */
		int pret = poll(&fds[0], (sizeof(fds) / sizeof(fds[0])), 100);

		/* timed out - periodic check for _task_should_exit, etc. */
		if (pret == 0)
			continue;

		/* this is undesirable but not much we can do - might want to flag unhappy status */
		if (pret < 0) {
			warn("poll error %d, %d", pret, errno);
			continue;
		}

		perf_begin(_loop_perf);

		/* check vehicle status for changes to publication state */
		vehicle_control_mode_poll();

		/* only update parameters if they changed */
		if (fds[0].revents & POLLIN) {
			/* read from param to clear updated flag */
			struct parameter_update_s update;
			orb_copy(ORB_ID(parameter_update), _params_sub, &update);

			/* update parameters from storage */
			parameters_update();
		}

		/* only run controller if position changed */
		if (fds[1].revents & POLLIN) {


			static uint64_t last_run = 0;
			float deltaT = (hrt_absolute_time() - last_run) / 1000000.0f;
			last_run = hrt_absolute_time();

			/* guard against too large deltaT's */
			if (deltaT > 1.0f)
				deltaT = 0.01f;

			/* load local copies */
			orb_copy(ORB_ID(vehicle_global_position), _global_pos_sub, &_global_pos);

			// XXX add timestamp check
			_global_pos_valid = true;

			vehicle_attitude_poll();
			vehicle_setpoint_poll();
			vehicle_accel_poll();
			vehicle_airspeed_poll();
			// vehicle_baro_poll();

			math::Vector2f ground_speed(_global_pos.vx, _global_pos.vy);
			math::Vector2f current_position(_global_pos.lat / 1e7f, _global_pos.lon / 1e7f);

			/*
			 * Attempt to control position, on success (= sensors present and not in manual mode),
			 * publish setpoint.
			 */
			if (control_position(current_position, ground_speed, _global_triplet)) {
				_att_sp.timestamp = hrt_absolute_time();

				/* lazily publish the setpoint only once available */
				if (_attitude_sp_pub > 0) {
					/* publish the attitude setpoint */
					orb_publish(ORB_ID(vehicle_attitude_setpoint), _attitude_sp_pub, &_att_sp);

				} else {
					/* advertise and publish */
					_attitude_sp_pub = orb_advertise(ORB_ID(vehicle_attitude_setpoint), &_att_sp);
				}

				float turn_distance = _l1_control.switch_distance(_global_triplet.current.turn_distance_xy);

				/* lazily publish navigation capabilities */
				if (turn_distance != _nav_capabilities.turn_distance && turn_distance > 0) {

					/* set new turn distance */
					_nav_capabilities.turn_distance = turn_distance;

					if (_nav_capabilities_pub > 0) {
						orb_publish(ORB_ID(navigation_capabilities), _nav_capabilities_pub, &_nav_capabilities);
					} else {
						_nav_capabilities_pub = orb_advertise(ORB_ID(navigation_capabilities), &_nav_capabilities);
					}
				}

			}

		}

		perf_end(_loop_perf);
	}

	warnx("exiting.\n");

	_control_task = -1;
	_exit(0);
}

int
FixedwingPositionControl::start()
{
	ASSERT(_control_task == -1);

	/* start the task */
	_control_task = task_spawn_cmd("fw_pos_control_l1",
				       SCHED_DEFAULT,
				       SCHED_PRIORITY_MAX - 5,
				       4048,
				       (main_t)&FixedwingPositionControl::task_main_trampoline,
				       nullptr);

	if (_control_task < 0) {
		warn("task start failed");
		return -errno;
	}

	return OK;
}

int fw_pos_control_l1_main(int argc, char *argv[])
{
	if (argc < 1)
		errx(1, "usage: fw_pos_control_l1 {start|stop|status}");

	if (!strcmp(argv[1], "start")) {

		if (l1_control::g_control != nullptr)
			errx(1, "already running");

		l1_control::g_control = new FixedwingPositionControl;

		if (l1_control::g_control == nullptr)
			errx(1, "alloc failed");

		if (OK != l1_control::g_control->start()) {
			delete l1_control::g_control;
			l1_control::g_control = nullptr;
			err(1, "start failed");
		}

		exit(0);
	}

	if (!strcmp(argv[1], "stop")) {
		if (l1_control::g_control == nullptr)
			errx(1, "not running");

		delete l1_control::g_control;
		l1_control::g_control = nullptr;
		exit(0);
	}

	if (!strcmp(argv[1], "status")) {
		if (l1_control::g_control) {
			errx(0, "running");

		} else {
			errx(1, "not running");
		}
	}

	warnx("unrecognized command");
	return 1;
}<|MERGE_RESOLUTION|>--- conflicted
+++ resolved
@@ -207,12 +207,10 @@
 
 		float loiter_hold_radius;
 
-<<<<<<< HEAD
 		float heightrate_p;
-=======
+
 		float land_slope_angle;
 		float land_slope_length;
->>>>>>> e539a89e
 	}		_parameters;			/**< local copies of interesting parameters */
 
 	struct {
@@ -248,12 +246,10 @@
 
 		param_t loiter_hold_radius;
 
-<<<<<<< HEAD
 		param_t heightrate_p;
-=======
+
 		param_t land_slope_angle;
 		param_t land_slope_length;
->>>>>>> e539a89e
 	}		_parameter_handles;		/**< handles for interesting parameters */
 
 
@@ -458,14 +454,10 @@
 	param_get(_parameter_handles.pitch_damping, &(_parameters.pitch_damping));
 	param_get(_parameter_handles.max_climb_rate, &(_parameters.max_climb_rate));
 
-<<<<<<< HEAD
 	param_get(_parameter_handles.heightrate_p, &(_parameters.heightrate_p));
-=======
 
 	param_get(_parameter_handles.land_slope_angle, &(_parameters.land_slope_angle));
 	param_get(_parameter_handles.land_slope_length, &(_parameters.land_slope_length));
-
->>>>>>> e539a89e
 
 	_l1_control.set_l1_damping(_parameters.l1_damping);
 	_l1_control.set_l1_period(_parameters.l1_period);
