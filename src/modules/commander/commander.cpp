--- conflicted
+++ resolved
@@ -92,11 +92,8 @@
 #include <systemlib/err.h>
 #include <systemlib/cpuload.h>
 #include <systemlib/rc_check.h>
-<<<<<<< HEAD
 #include <geo/geo.h>
-=======
 #include <systemlib/state_table.h>
->>>>>>> 48f4a1e5
 
 #include "px4_custom_mode.h"
 #include "commander_helper.h"
@@ -1262,7 +1259,6 @@
 			orb_copy(ORB_ID(vehicle_gps_position), gps_sub, &gps_position);
 		}
 
-<<<<<<< HEAD
 		/* Initialize map projection if gps is valid */
 		if (!map_projection_global_initialized()
 				&& (gps_position.eph_m < eph_epv_threshold)
@@ -1272,8 +1268,7 @@
 			globallocalconverter_init((double)gps_position.lat * 1.0e-7, (double)gps_position.lon * 1.0e-7, (float)gps_position.alt * 1.0e-3f, hrt_absolute_time());
 		}
 
-		/* start RC input check */
-=======
+		/* start mission result check */
 		orb_check(mission_result_sub, &updated);
 
 		if (updated) {
@@ -1281,7 +1276,6 @@
 		}
 
 		/* RC input check */
->>>>>>> 48f4a1e5
 		if (!status.rc_input_blocked && sp_man.timestamp != 0 && hrt_absolute_time() < sp_man.timestamp + RC_TIMEOUT) {
 			/* handle the case where RC signal was regained */
 			if (!status.rc_signal_found_once) {
