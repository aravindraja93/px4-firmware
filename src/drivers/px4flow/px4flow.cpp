--- conflicted
+++ resolved
@@ -239,18 +239,6 @@
 	if (_reports == nullptr) {
 		goto out;
 	}
-<<<<<<< HEAD
-=======
-
-	/* get a publish handle on the px4flow topic */
-	struct optical_flow_s zero_report;
-	memset(&zero_report, 0, sizeof(zero_report));
-	_px4flow_topic = orb_advertise(ORB_ID(optical_flow), &zero_report);
-
-	if (_px4flow_topic < 0) {
-		debug("failed to create px4flow object. Did you start uOrb?");
-	}
->>>>>>> 1d29093f
 
 	ret = OK;
 	/* sensor is ok, but we don't really know if it is within range */
@@ -260,8 +248,6 @@
 
 int PX4FLOW::probe()
 {
-<<<<<<< HEAD
-=======
 	uint8_t val[22];
 
 	// to be sure this is not a ll40ls Lidar (which can also be on
@@ -273,7 +259,6 @@
 	}
 
 	// that worked, so start a measurement cycle
->>>>>>> 1d29093f
 	return measure();
 }
 
@@ -468,26 +453,18 @@
 	int ret = -EIO;
 
 	/* read from the sensor */
-<<<<<<< HEAD
 	uint8_t val[46] = { 0 };
 
-=======
-	uint8_t val[22] = {0, 0, 0, 0, 0, 0, 0, 0, 0, 0, 0, 0, 0, 0, 0, 0, 0, 0, 0, 0, 0, 0};
->>>>>>> 1d29093f
-
 	perf_begin(_sample_perf);
 
 	if (PX4FLOW_REG == 0x00) {
-		ret = transfer(nullptr, 0, &val[0], 45); //read 45 bytes (22+23 : frame1 + frame2)
-	}
-
-<<<<<<< HEAD
+		ret = transfer(nullptr, 0, &val[0], 45); // read 45 bytes (22+23 : frame1 + frame2)
+	}
+
 	if (PX4FLOW_REG == 0x16) {
-		ret = transfer(nullptr, 0, &val[0], 23); //read 23 bytes (only frame2)
-	}
-
-=======
->>>>>>> 1d29093f
+		ret = transfer(nullptr, 0, &val[0], 23); // read 23 bytes (only frame2)
+	}
+
 	if (ret < 0) {
 		log("error reading from sensor: %d", ret);
 		perf_count(_comms_errors);
@@ -538,17 +515,7 @@
 
 
 	struct optical_flow_s report;
-<<<<<<< HEAD
-
-=======
-	report.flow_comp_x_m = float(flowcx) / 1000.0f;
-	report.flow_comp_y_m = float(flowcy) / 1000.0f;
-	report.flow_raw_x = val[3] << 8 | val[2];
-	report.flow_raw_y = val[5] << 8 | val[4];
-	report.ground_distance_m = float(gdist) / 1000.0f;
-	report.quality =  val[10];
-	report.sensor_id = 0;
->>>>>>> 1d29093f
+
 	report.timestamp = hrt_absolute_time();
 
 	report.pixel_flow_x_integral = float(f_integral.pixel_flow_x_integral) / 10000.0f;//convert to radians
@@ -559,7 +526,7 @@
 
 	report.ground_distance_m = float(f_integral.ground_distance) / 1000.0f;//convert to meters
 
-	report.quality = f_integral.qual;//0:bad ; 255 max quality
+	report.quality = f_integral.qual; //0:bad ; 255 max quality
 
 	report.gyro_x_rate_integral = float(f_integral.gyro_x_rate_integral) / 10000.0f; //convert to radians
 
@@ -605,16 +572,11 @@
 	work_queue(HPWORK, &_work, (worker_t) & PX4FLOW::cycle_trampoline, this, 1);
 
 	/* notify about state change */
-<<<<<<< HEAD
-	struct subsystem_info_s info = { true, true, true,
-		       SUBSYSTEM_TYPE_OPTICALFLOW
-=======
 	struct subsystem_info_s info = {
 		true,
 		true,
 		true,
 		SUBSYSTEM_TYPE_OPTICALFLOW
->>>>>>> 1d29093f
 	};
 	static orb_advert_t pub = -1;
 
@@ -640,15 +602,9 @@
 
 void PX4FLOW::cycle()
 {
-//	/* collection phase? */
-
-//	static uint64_t deltatime = hrt_absolute_time();
-
 	if (OK != measure()) {
 		log("measure error");
 	}
-
-	//usleep(PX4FLOW_CONVERSION_INTERVAL/40);
 
 	/* perform collection */
 	if (OK != collect()) {
@@ -658,29 +614,8 @@
 		return;
 	}
 
-<<<<<<< HEAD
-=======
-	/* measurement phase */
-	if (OK != measure()) {
-		log("measure error");
-	}
->>>>>>> 1d29093f
-
-//	deltatime = hrt_absolute_time()-deltatime;
-//
-//
-//	if(deltatime>PX4FLOW_CONVERSION_INTERVAL){
-//		deltatime=PX4FLOW_CONVERSION_INTERVAL;
-//	}
-
-
-//	work_queue(HPWORK, &_work, (worker_t) & PX4FLOW::cycle_trampoline, this,
-//			_measure_ticks-USEC2TICK(deltatime));
-
 	work_queue(HPWORK, &_work, (worker_t) & PX4FLOW::cycle_trampoline, this,
 		   _measure_ticks);
-
-//	deltatime = hrt_absolute_time();
 
 }
 
@@ -787,46 +722,27 @@
 
 	int fd = open(PX4FLOW_DEVICE_PATH, O_RDONLY);
 
-<<<<<<< HEAD
-	if (fd < 0)
-		err(1,
-		    "%s open failed (try 'px4flow start' if the driver is not running",
-		    PX4FLOW_DEVICE_PATH);
-=======
 	if (fd < 0) {
 		err(1, "%s open failed (try 'px4flow start' if the driver is not running", PX4FLOW_DEVICE_PATH);
 	}
->>>>>>> 1d29093f
+
 
 	/* do a simple demand read */
 	sz = read(fd, &report, sizeof(report));
 
 	if (sz != sizeof(report))
-<<<<<<< HEAD
-		//	err(1, "immediate read failed");
-=======
 	{
 		warnx("immediate read failed");
 	}
->>>>>>> 1d29093f
-
-	{
-		warnx("single read");
-	}
-
+
+	warnx("single read");
 	warnx("flowx: %0.2f m/s", (double) f.pixel_flow_x_sum);
 	warnx("flowy: %0.2f m/s", (double) f.pixel_flow_y_sum);
 	warnx("time:        %lld", report.timestamp);
 
-<<<<<<< HEAD
 	/* start the sensor polling at 10Hz */
-	if (OK != ioctl(fd, SENSORIOCSPOLLRATE, 10)) {	// 2))
+	if (OK != ioctl(fd, SENSORIOCSPOLLRATE, 10)) {
 		errx(1, "failed to set 10Hz poll rate");
-=======
-	/* start the sensor polling at 2Hz */
-	if (OK != ioctl(fd, SENSORIOCSPOLLRATE, 2)) {
-		errx(1, "failed to set 2Hz poll rate");
->>>>>>> 1d29093f
 	}
 
 	/* read the sensor 5x and report each value */
